{
  "name": "@dxos/todomvc",
<<<<<<< HEAD
  "version": "0.1.24",
=======
  "version": "0.1.26",
>>>>>>> 55e0877b
  "private": true,
  "description": "Collaborative TodoMVC using DXOS",
  "homepage": "https://dxos.org",
  "bugs": "https://github.com/dxos/dxos/issues",
  "repository": "github:dxos/dxos",
  "license": "MIT",
  "author": "DXOS.org",
  "scripts": {
    "prebuild": "dxtype src/proto/schema.proto src/proto/gen/schema.ts"
  },
  "dependencies": {
    "@dxos/client": "workspace:*",
    "@dxos/config": "workspace:*",
    "@dxos/echo-schema": "workspace:*",
    "@dxos/log": "workspace:*",
    "@dxos/react-client": "workspace:*",
    "@dxos/util": "workspace:*",
    "classnames": "^2.3.2",
    "react": "^18.2.0",
    "react-dom": "^18.2.0",
    "react-router-dom": "^6.4.0",
    "todomvc-app-css": "^2.4.2",
    "todomvc-common": "^1.0.5"
  },
  "devDependencies": {
    "@dxos/async": "workspace:*",
    "@dxos/echo-typegen": "workspace:*",
    "@dxos/halo-app": "workspace:*",
    "@types/react": "^18.0.21",
    "@types/react-dom": "^18.0.6",
    "@vitejs/plugin-react": "^3.0.1",
    "vite": "4.0.4"
  }
}<|MERGE_RESOLUTION|>--- conflicted
+++ resolved
@@ -1,10 +1,6 @@
 {
   "name": "@dxos/todomvc",
-<<<<<<< HEAD
-  "version": "0.1.24",
-=======
   "version": "0.1.26",
->>>>>>> 55e0877b
   "private": true,
   "description": "Collaborative TodoMVC using DXOS",
   "homepage": "https://dxos.org",
