{
  "name": "@dxos/halo-app",
<<<<<<< HEAD
  "version": "0.1.24",
=======
  "version": "0.1.26",
  "private": true,
>>>>>>> 55e0877b
  "description": "HALO PWA",
  "homepage": "https://dxos.org",
  "bugs": "https://github.com/dxos/dxos/issues",
  "repository": "github:dxos/dxos",
  "license": "MIT",
  "author": "DXOS.org",
  "exports": {
    ".": "./dist/lib/browser/index.mjs",
    "./testing": "./dist/testing/node/testing.cjs"
  },
  "types": "dist/types/src/index.d.ts",
  "typesVersions": {
    "*": {
      "testing": [
        "dist/types/src/testing.d.ts"
      ]
    }
  },
  "dependencies": {
    "@dxos/async": "workspace:*",
    "@dxos/client": "workspace:*",
    "@dxos/config": "workspace:*",
    "@dxos/keys": "workspace:*",
    "@dxos/log": "workspace:*",
    "@dxos/metagraph": "workspace:*",
    "@dxos/network-manager": "workspace:*",
    "@dxos/protocols": "workspace:*",
    "@dxos/react-appkit": "workspace:*",
    "@dxos/react-async": "workspace:*",
    "@dxos/react-client": "workspace:*",
    "@dxos/react-components": "workspace:*",
    "@dxos/react-metagraph": "workspace:*",
    "@dxos/react-ui": "workspace:*",
    "@dxos/rpc": "workspace:*",
    "@dxos/rpc-tunnel": "workspace:*",
    "@dxos/sentry": "workspace:*",
    "@dxos/telemetry": "workspace:*",
    "@dxos/util": "workspace:*",
    "@headlessui/react": "^1.7.3",
    "@radix-ui/react-alert-dialog": "^1.0.2",
    "@react-hook/async": "^3.1.1",
    "@sentry/react": "^7.17.2",
    "debug": "^4.3.3",
    "phosphor-react": "^1.4.1",
    "react": "^18.2.0",
    "react-dom": "^18.2.0",
    "react-router-dom": "^6.4.0",
    "url-join": "^5.0.0"
  },
  "devDependencies": {
    "@types/debug": "^4.1.7",
    "@types/node": "^18.11.9",
    "@types/react": "^18.0.21",
    "@types/react-dom": "^18.0.6",
    "@vitejs/plugin-react": "^3.0.1",
    "typescript": "^4.8.4",
    "vite": "4.0.4",
    "vite-plugin-pwa": "^0.14.1",
    "workbox-window": "^6.5.4"
  }
}<|MERGE_RESOLUTION|>--- conflicted
+++ resolved
@@ -1,11 +1,6 @@
 {
   "name": "@dxos/halo-app",
-<<<<<<< HEAD
-  "version": "0.1.24",
-=======
   "version": "0.1.26",
-  "private": true,
->>>>>>> 55e0877b
   "description": "HALO PWA",
   "homepage": "https://dxos.org",
   "bugs": "https://github.com/dxos/dxos/issues",
@@ -65,5 +60,8 @@
     "vite": "4.0.4",
     "vite-plugin-pwa": "^0.14.1",
     "workbox-window": "^6.5.4"
+  },
+  "publishConfig": {
+    "access": "public"
   }
 }