{
  "name": "@dxos/echo-db",
<<<<<<< HEAD
  "version": "0.1.24",
=======
  "version": "0.1.26",
>>>>>>> 55e0877b
  "description": "ECHO database.",
  "homepage": "https://dxos.org",
  "bugs": "https://github.com/dxos/dxos/issues",
  "license": "MIT",
  "author": "info@dxos.org",
  "main": "dist/lib/node/index.cjs",
  "browser": {
    "./dist/lib/node/index.cjs": "./dist/lib/browser/index.mjs",
    "./testing.js": "./dist/lib/browser/packlets/testing/index.mjs"
  },
  "types": "dist/types/src/index.d.ts",
  "files": [
    "testing.d.ts",
    "testing.js",
    "dist",
    "src"
  ],
  "dependencies": {
    "@dxos/async": "workspace:*",
    "@dxos/codec-protobuf": "workspace:*",
    "@dxos/context": "workspace:*",
    "@dxos/debug": "workspace:*",
    "@dxos/document-model": "workspace:*",
    "@dxos/keys": "workspace:*",
    "@dxos/log": "workspace:*",
    "@dxos/model-factory": "workspace:*",
    "@dxos/node-std": "workspace:*",
    "@dxos/protocols": "workspace:*",
    "@dxos/timeframe": "workspace:*",
    "@dxos/util": "workspace:*"
  },
  "devDependencies": {
    "@dxos/feed-store": "workspace:*",
    "@dxos/typings": "workspace:*"
  },
  "publishConfig": {
    "access": "public"
  },
  "beast": {
    "classDiagrams": [
      {
        "root": "src/packlets/space/space.ts"
      },
      {
        "root": "src/packlets/database/database-backend.ts"
      }
    ]
  }
}<|MERGE_RESOLUTION|>--- conflicted
+++ resolved
@@ -1,10 +1,6 @@
 {
   "name": "@dxos/echo-db",
-<<<<<<< HEAD
-  "version": "0.1.24",
-=======
   "version": "0.1.26",
->>>>>>> 55e0877b
   "description": "ECHO database.",
   "homepage": "https://dxos.org",
   "bugs": "https://github.com/dxos/dxos/issues",
@@ -26,19 +22,36 @@
     "@dxos/async": "workspace:*",
     "@dxos/codec-protobuf": "workspace:*",
     "@dxos/context": "workspace:*",
+    "@dxos/credentials": "workspace:*",
+    "@dxos/crypto": "workspace:*",
     "@dxos/debug": "workspace:*",
     "@dxos/document-model": "workspace:*",
+    "@dxos/feed-store": "workspace:*",
+    "@dxos/hypercore": "workspace:*",
+    "@dxos/keyring": "workspace:*",
     "@dxos/keys": "workspace:*",
     "@dxos/log": "workspace:*",
+    "@dxos/messaging": "workspace:*",
     "@dxos/model-factory": "workspace:*",
+    "@dxos/network-manager": "workspace:*",
     "@dxos/node-std": "workspace:*",
     "@dxos/protocols": "workspace:*",
+    "@dxos/random-access-storage": "workspace:*",
+    "@dxos/rpc": "workspace:*",
+    "@dxos/teleport": "workspace:*",
+    "@dxos/teleport-extension-object-sync": "workspace:*",
+    "@dxos/teleport-extension-presence": "workspace:*",
+    "@dxos/teleport-extension-replicator": "workspace:*",
     "@dxos/timeframe": "workspace:*",
-    "@dxos/util": "workspace:*"
+    "@dxos/typings": "workspace:*",
+    "@dxos/util": "workspace:*",
+    "debug": "^4.3.3"
   },
   "devDependencies": {
-    "@dxos/feed-store": "workspace:*",
-    "@dxos/typings": "workspace:*"
+    "@types/debug": "^4.1.7",
+    "hypercore-protocol": "^8.0.7",
+    "source-map-support": "^0.5.12",
+    "wait-for-expect": "^3.0.2"
   },
   "publishConfig": {
     "access": "public"
