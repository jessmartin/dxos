--- conflicted
+++ resolved
@@ -1,10 +1,6 @@
 {
   "name": "@dxos/gem-spore",
-<<<<<<< HEAD
-  "version": "0.1.24",
-=======
   "version": "0.1.26",
->>>>>>> 55e0877b
   "private": true,
   "description": "Gem spore.",
   "homepage": "https://dxos.org",
@@ -25,7 +21,6 @@
     "src"
   ],
   "dependencies": {
-    "@dxos/async": "workspace:*",
     "@dxos/gem-core": "workspace:*",
     "@emotion/css": "^11.7.1",
     "@emotion/react": "^11.9.0",
